--- conflicted
+++ resolved
@@ -52,15 +52,11 @@
         <maven.compiler.source>17</maven.compiler.source>
         <maven.compiler.target>17</maven.compiler.target>
         <project.build.sourceEncoding>UTF-8</project.build.sourceEncoding>
-<<<<<<< HEAD
+        <central-publishing-maven-plugin.version>0.9.0</central-publishing-maven-plugin.version>
+
+        <!-- 依赖版本属性 -->
 
         <!-- 核心依赖版本 -->
-=======
-        <protobuf.version>4.26.1</protobuf.version>
-        <central-publishing-maven-plugin.version>0.9.0</central-publishing-maven-plugin.version>
-
-        <!-- 依赖版本属性 -->
->>>>>>> 448b9f76
         <logback.version>1.5.18</logback.version>
         <slf4j.version>2.0.16</slf4j.version>
         <aliyun-log-producer.version>0.3.27</aliyun-log-producer.version>
@@ -80,42 +76,7 @@
         <nexus-staging-maven-plugin.version>1.7.0</nexus-staging-maven-plugin.version>
         <jacoco-maven-plugin.version>0.8.12</jacoco-maven-plugin.version>
     </properties>
-<<<<<<< HEAD
     
-=======
-
-    <dependencyManagement>
-        <dependencies>
-            <!-- Logback -->
-            <dependency>
-                <groupId>ch.qos.logback</groupId>
-                <artifactId>logback-core</artifactId>
-                <version>${logback.version}</version>
-            </dependency>
-            <dependency>
-                <groupId>ch.qos.logback</groupId>
-                <artifactId>logback-classic</artifactId>
-                <version>${logback.version}</version>
-            </dependency>
-
-            <!-- Aliyun SLS Producer -->
-            <dependency>
-                <groupId>com.aliyun.openservices</groupId>
-                <artifactId>aliyun-log-producer</artifactId>
-                <version>${aliyun-log-producer.version}</version>
-            </dependency>
-
-            <!-- Test Dependencies -->
-            <dependency>
-                <groupId>junit</groupId>
-                <artifactId>junit</artifactId>
-                <version>${junit.version}</version>
-                <scope>test</scope>
-            </dependency>
-        </dependencies>
-    </dependencyManagement>
-
->>>>>>> 448b9f76
     <dependencies>
         <!-- Logback Core - 必需 -->
         <dependency>
@@ -124,11 +85,7 @@
             <version>${logback.version}</version>
         </dependency>
 
-<<<<<<< HEAD
         <!-- Logback Classic - 必需 -->
-=======
-        <!-- Logback Classic -->
->>>>>>> 448b9f76
         <dependency>
             <groupId>ch.qos.logback</groupId>
             <artifactId>logback-classic</artifactId>
@@ -142,11 +99,7 @@
             <version>${slf4j.version}</version>
         </dependency>
 
-<<<<<<< HEAD
         <!-- 阿里云 SLS SDK -->
-=======
-        <!-- Aliyun SLS Producer -->
->>>>>>> 448b9f76
         <dependency>
             <groupId>com.aliyun.openservices</groupId>
             <artifactId>aliyun-log</artifactId>
@@ -160,23 +113,24 @@
             <version>${junit.version}</version>
             <scope>test</scope>
         </dependency>
-<<<<<<< HEAD
-=======
-
-        <!-- Test Dependencies -->
->>>>>>> 448b9f76
+
+        <!-- Logback Classic -->
         <dependency>
             <groupId>org.mockito</groupId>
             <artifactId>mockito-core</artifactId>
             <version>${mockito.version}</version>
             <scope>test</scope>
         </dependency>
+
+        <!-- Aliyun SLS Producer -->
         <dependency>
             <groupId>org.mockito</groupId>
             <artifactId>mockito-junit-jupiter</artifactId>
             <version>${mockito.version}</version>
             <scope>test</scope>
         </dependency>
+
+        <!-- Test Dependencies -->
         <dependency>
             <groupId>org.assertj</groupId>
             <artifactId>assertj-core</artifactId>
@@ -268,51 +222,20 @@
                     </execution>
                 </executions>
             </plugin>
-<<<<<<< HEAD
             
             <!-- Nexus Staging Plugin -->
-=======
-
-            <!-- GPG Plugin -->
-            <plugin>
-                <groupId>org.apache.maven.plugins</groupId>
-                <artifactId>maven-gpg-plugin</artifactId>
-                <version>${maven-gpg-plugin.version}</version>
-                <configuration>
-                    <skip>${gpg.skip}</skip>
-                    <executable>${gpg.executable}</executable>
-                    <keyname>${gpg.keyname}</keyname>
-                    <passphrase>${gpg.passphrase}</passphrase>
-                    <gpgArguments>
-                        <arg>--pinentry-mode</arg>
-                        <arg>loopback</arg>
-                    </gpgArguments>
-                </configuration>
-                <executions>
-                    <execution>
-                        <id>sign-artifacts</id>
-                        <phase>verify</phase>
-                        <goals>
-                            <goal>sign</goal>
-                        </goals>
-                    </execution>
-                </executions>
-            </plugin>
->>>>>>> 448b9f76
-            <plugin>
-                <groupId>org.sonatype.central</groupId>
-                <artifactId>central-publishing-maven-plugin</artifactId>
-                <version>${central-publishing-maven-plugin.version}</version>
+            <plugin>
+                <groupId>org.sonatype.plugins</groupId>
+                <artifactId>nexus-staging-maven-plugin</artifactId>
+                <version>${nexus-staging-maven-plugin.version}</version>
                 <extensions>true</extensions>
                 <configuration>
-                    <publishingServerId>ossrh</publishingServerId>
-                    <autoPublish>true</autoPublish>
-                    <waitUntil>uploaded</waitUntil>
-                    <!-- <waitUntil>published</waitUntil> -->
-                </configuration>
-            </plugin>
-
-<<<<<<< HEAD
+                    <serverId>ossrh</serverId>
+                    <nexusUrl>https://s01.oss.sonatype.org/</nexusUrl>
+                    <autoReleaseAfterClose>true</autoReleaseAfterClose>
+                </configuration>
+            </plugin>
+
             <!-- Exec Plugin for running main class -->
             <plugin>
                 <groupId>org.codehaus.mojo</groupId>
@@ -322,8 +245,6 @@
                     <mainClass>io.github.youngerier.logback.sls.appender.Application</mainClass>
                 </configuration>
             </plugin>
-=======
->>>>>>> 448b9f76
         </plugins>
     </build>
 
@@ -334,7 +255,6 @@
             <activation>
                 <activeByDefault>true</activeByDefault>
             </activation>
-<<<<<<< HEAD
             <properties>
                 <maven.javadoc.skip>true</maven.javadoc.skip>
                 <maven.source.skip>true</maven.source.skip>
@@ -366,25 +286,6 @@
                                 </configuration>
                             </execution>
                         </executions>
-=======
-            <build>
-                <plugins>
-                    <plugin>
-                        <groupId>org.apache.maven.plugins</groupId>
-                        <artifactId>maven-source-plugin</artifactId>
-                    </plugin>
-                    <plugin>
-                        <groupId>org.apache.maven.plugins</groupId>
-                        <artifactId>maven-javadoc-plugin</artifactId>
-                    </plugin>
-                    <plugin>
-                        <groupId>org.apache.maven.plugins</groupId>
-                        <artifactId>maven-gpg-plugin</artifactId>
-                    </plugin>
-                    <plugin>
-                        <groupId>org.sonatype.central</groupId>
-                        <artifactId>central-publishing-maven-plugin</artifactId>
->>>>>>> 448b9f76
                     </plugin>
                 </plugins>
             </build>
